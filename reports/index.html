<!DOCTYPE html>
<html lang="ja">
<head>
    <meta charset="UTF-8">
    <meta name="viewport" content="width=device-width, initial-scale=1.0">
    <title>🚀 自動株式バックテスト ダッシュボード</title>
    <link href="https://cdnjs.cloudflare.com/ajax/libs/font-awesome/6.0.0/css/all.min.css" rel="stylesheet">
    <style>
        @import url('https://fonts.googleapis.com/css2?family=Inter:wght@300;400;500;600;700&display=swap');
        
        * {
            margin: 0;
            padding: 0;
            box-sizing: border-box;
        }
        
        body {
            font-family: 'Inter', -apple-system, BlinkMacSystemFont, 'Segoe UI', Roboto, sans-serif;
            background: linear-gradient(135deg, #667eea 0%, #764ba2 50%, #f093fb 100%);
            min-height: 100vh;
            color: #2d3748;
            line-height: 1.6;
        }
        
        .container {
            max-width: 1400px;
            margin: 0 auto;
            padding: 20px;
        }
        
        .header {
            text-align: center;
            color: white;
            margin-bottom: 40px;
            position: relative;
        }
        
        .header::before {
            content: '';
            position: absolute;
            top: -20px;
            left: 50%;
            transform: translateX(-50%);
            width: 100px;
            height: 4px;
            background: linear-gradient(90deg, #ff6b6b, #4ecdc4, #45b7d1);
            border-radius: 2px;
        }
        
        .header h1 {
            font-size: 3.5em;
            font-weight: 700;
            margin-bottom: 15px;
            text-shadow: 0 4px 20px rgba(0,0,0,0.3);
            background: linear-gradient(45deg, #fff, #f0f0f0);
            -webkit-background-clip: text;
            -webkit-text-fill-color: transparent;
            background-clip: text;
        }
        
        .header p {
            font-size: 1.2em;
            opacity: 0.9;
            font-weight: 300;
            margin-bottom: 10px;
        }
        
        .header .timestamp {
            font-size: 0.9em;
            opacity: 0.7;
            font-weight: 400;
        }
        
        .latest-reports {
            margin-bottom: 40px;
        }
        
        .section-title {
            color: white;
            font-size: 2em;
            font-weight: 600;
            margin-bottom: 20px;
            text-align: center;
        }
        
        .reports-grid {
            display: grid;
            grid-template-columns: repeat(auto-fit, minmax(350px, 1fr));
            gap: 25px;
            margin-bottom: 30px;
        }
        
        .report-card {
            background: rgba(255, 255, 255, 0.95);
            backdrop-filter: blur(20px);
            border-radius: 20px;
            padding: 30px;
            text-align: center;
            box-shadow: 0 20px 40px rgba(0, 0, 0, 0.1);
            transition: all 0.4s cubic-bezier(0.4, 0, 0.2, 1);
            border: 1px solid rgba(255, 255, 255, 0.2);
            position: relative;
            overflow: hidden;
        }
        
        .report-card:hover {
            transform: translateY(-10px);
            box-shadow: 0 30px 60px rgba(0, 0, 0, 0.15);
        }
        
        .report-card::before {
            content: '';
            position: absolute;
            top: 0;
            left: 0;
            right: 0;
            height: 4px;
            background: linear-gradient(90deg, #667eea, #764ba2);
        }
        
        .report-icon {
            font-size: 3em;
            margin-bottom: 20px;
            color: #667eea;
        }
        
        .report-title {
            font-size: 1.5em;
            font-weight: 600;
            margin-bottom: 15px;
            color: #2d3748;
        }
        
        .report-date {
            font-size: 0.9em;
            color: #718096;
            margin-bottom: 20px;
        }
        
        .report-link {
            display: inline-block;
            background: linear-gradient(135deg, #667eea, #764ba2);
            color: white;
            padding: 12px 30px;
            border-radius: 25px;
            text-decoration: none;
            font-weight: 500;
            transition: all 0.3s ease;
            box-shadow: 0 4px 15px rgba(102, 126, 234, 0.3);
        }
        
        .report-link:hover {
            transform: translateY(-2px);
            box-shadow: 0 8px 25px rgba(102, 126, 234, 0.4);
        }
        
        .recent-reports {
            background: rgba(255, 255, 255, 0.95);
            backdrop-filter: blur(20px);
            border-radius: 20px;
            padding: 30px;
            box-shadow: 0 20px 40px rgba(0, 0, 0, 0.1);
            border: 1px solid rgba(255, 255, 255, 0.2);
        }
        
        .recent-reports h2 {
            color: #2d3748;
            font-size: 1.8em;
            font-weight: 600;
            margin-bottom: 25px;
            text-align: center;
        }
        
        .reports-table {
            width: 100%;
            border-collapse: collapse;
            margin-top: 20px;
        }
        
        .reports-table th,
        .reports-table td {
            padding: 15px;
            text-align: left;
            border-bottom: 1px solid #e2e8f0;
        }
        
        .reports-table th {
            background: linear-gradient(135deg, #667eea, #764ba2);
            color: white;
            font-weight: 600;
        }
        
        .reports-table tr:hover {
            background: rgba(102, 126, 234, 0.05);
        }
        
        .reports-table a {
            color: #667eea;
            text-decoration: none;
            font-weight: 500;
            transition: color 0.3s ease;
        }
        
        .reports-table a:hover {
            color: #764ba2;
            text-decoration: underline;
        }
        
        .strategy-badge {
            display: inline-block;
            padding: 4px 12px;
            border-radius: 15px;
            font-size: 0.8em;
            font-weight: 500;
            color: white;
        }
        
        .strategy-swing {
            background: linear-gradient(135deg, #ff6b6b, #ee5a24);
        }
        
        .strategy-long {
            background: linear-gradient(135deg, #4ecdc4, #44a08d);
        }
        
        .strategy-summary {
            background: linear-gradient(135deg, #667eea, #764ba2);
        }
        
        .footer {
            text-align: center;
            color: white;
            margin-top: 40px;
            padding: 20px;
            opacity: 0.8;
        }
        
        .footer a {
            color: white;
            text-decoration: none;
            margin: 0 10px;
        }
        
        .footer a:hover {
            text-decoration: underline;
        }
        
        .no-reports {
            text-align: center;
            color: #718096;
            font-style: italic;
            padding: 40px;
        }
    </style>
</head>
<body>
    <div class="container">
        <div class="header">
            <h1>🚀 自動株式バックテスト</h1>
            <p>最新のバックテスト結果と過去30日間のレポート履歴</p>
<<<<<<< HEAD
            <div class="timestamp">最終更新: 2025-09-10 12:06:12</div>
=======
            <div class="timestamp">最終更新: 2025-09-10 06:36:31</div>
>>>>>>> f3c5f082
        </div>
        
        <div class="latest-reports">
            <h2 class="section-title">📊 最新レポート</h2>
            <div class="reports-grid">

                <div class="report-card">
                    <div class="report-icon">📈</div>
                    <div class="report-title">スイングトレード</div>
<<<<<<< HEAD
                    <div class="report-date">2025-09-10 12:03</div>
                    <a href="スイングトレード_20250910_120355.html" class="report-link" target="_blank">
=======
                    <div class="report-date">2025-09-10 06:35</div>
                    <a href="スイングトレード_20250910_063524.html" class="report-link" target="_blank">
>>>>>>> f3c5f082
                        <i class="fas fa-external-link-alt"></i> レポートを開く
                    </a>
                </div>

                <div class="report-card">
                    <div class="report-icon">📊</div>
                    <div class="report-title">中長期投資</div>
<<<<<<< HEAD
                    <div class="report-date">2025-09-10 12:06</div>
                    <a href="中長期投資_20250910_120610.html" class="report-link" target="_blank">
=======
                    <div class="report-date">2025-09-10 06:36</div>
                    <a href="中長期投資_20250910_063628.html" class="report-link" target="_blank">
>>>>>>> f3c5f082
                        <i class="fas fa-external-link-alt"></i> レポートを開く
                    </a>
                </div>

            </div>
        </div>
        
        <div class="recent-reports">
            <h2>📅 過去30日間のレポート履歴</h2>

            <table class="reports-table">
                <thead>
                    <tr>
                        <th>日時</th>
                        <th>戦略</th>
                        <th>ファイル名</th>
                        <th>アクション</th>
                    </tr>
                </thead>
                <tbody>

                    <tr>
<<<<<<< HEAD
                        <td>2025-09-10 12:06</td>
                        <td><span class="strategy-badge strategy-long">中長期投資</span></td>
                        <td>中長期投資_20250910_120610.html</td>
                        <td><a href="中長期投資_20250910_120610.html" target="_blank"><i class="fas fa-external-link-alt"></i> 開く</a></td>
                    </tr>

                    <tr>
                        <td>2025-09-10 12:03</td>
                        <td><span class="strategy-badge strategy-swing">スイングトレード</span></td>
                        <td>スイングトレード_20250910_120355.html</td>
                        <td><a href="スイングトレード_20250910_120355.html" target="_blank"><i class="fas fa-external-link-alt"></i> 開く</a></td>
                    </tr>

                    <tr>
                        <td>2025-09-09 18:07</td>
                        <td><span class="strategy-badge strategy-long">中長期投資</span></td>
                        <td>中長期投資_20250909_180717.html</td>
                        <td><a href="中長期投資_20250909_180717.html" target="_blank"><i class="fas fa-external-link-alt"></i> 開く</a></td>
                    </tr>

                    <tr>
                        <td>2025-09-09 18:05</td>
                        <td><span class="strategy-badge strategy-swing">スイングトレード</span></td>
                        <td>スイングトレード_20250909_180517.html</td>
                        <td><a href="スイングトレード_20250909_180517.html" target="_blank"><i class="fas fa-external-link-alt"></i> 開く</a></td>
                    </tr>

                    <tr>
                        <td>2025-09-09 17:17</td>
                        <td><span class="strategy-badge strategy-long">中長期投資</span></td>
                        <td>中長期投資_20250909_171715.html</td>
                        <td><a href="中長期投資_20250909_171715.html" target="_blank"><i class="fas fa-external-link-alt"></i> 開く</a></td>
                    </tr>

                    <tr>
                        <td>2025-09-09 17:14</td>
                        <td><span class="strategy-badge strategy-swing">スイングトレード</span></td>
                        <td>スイングトレード_20250909_171456.html</td>
                        <td><a href="スイングトレード_20250909_171456.html" target="_blank"><i class="fas fa-external-link-alt"></i> 開く</a></td>
                    </tr>

                    <tr>
                        <td>2025-09-09 16:10</td>
                        <td><span class="strategy-badge strategy-swing">スイングトレード</span></td>
                        <td>スイングトレード_20250909_161032.html</td>
                        <td><a href="スイングトレード_20250909_161032.html" target="_blank"><i class="fas fa-external-link-alt"></i> 開く</a></td>
=======
                        <td>2025-09-10 06:36</td>
                        <td><span class="strategy-badge strategy-long">中長期投資</span></td>
                        <td>中長期投資_20250910_063628.html</td>
                        <td><a href="中長期投資_20250910_063628.html" target="_blank"><i class="fas fa-external-link-alt"></i> 開く</a></td>
                    </tr>

                    <tr>
                        <td>2025-09-10 06:35</td>
                        <td><span class="strategy-badge strategy-swing">スイングトレード</span></td>
                        <td>スイングトレード_20250910_063524.html</td>
                        <td><a href="スイングトレード_20250910_063524.html" target="_blank"><i class="fas fa-external-link-alt"></i> 開く</a></td>
>>>>>>> f3c5f082
                    </tr>

                    <tr>
                        <td>2025-09-09 15:10</td>
                        <td><span class="strategy-badge strategy-swing">スイングトレード</span></td>
                        <td>スイングトレード_20250909_151015.html</td>
                        <td><a href="スイングトレード_20250909_151015.html" target="_blank"><i class="fas fa-external-link-alt"></i> 開く</a></td>
                    </tr>

                    <tr>
                        <td>2025-09-09 14:51</td>
                        <td><span class="strategy-badge strategy-swing">スイングトレード</span></td>
                        <td>スイングトレード_20250909_145157.html</td>
                        <td><a href="スイングトレード_20250909_145157.html" target="_blank"><i class="fas fa-external-link-alt"></i> 開く</a></td>
                    </tr>

                    <tr>
                        <td>2025-09-09 06:29</td>
                        <td><span class="strategy-badge strategy-long">中長期投資</span></td>
                        <td>中長期投資_20250909_062913.html</td>
                        <td><a href="中長期投資_20250909_062913.html" target="_blank"><i class="fas fa-external-link-alt"></i> 開く</a></td>
                    </tr>

                    <tr>
                        <td>2025-09-09 06:28</td>
                        <td><span class="strategy-badge strategy-swing">スイングトレード</span></td>
                        <td>スイングトレード_20250909_062808.html</td>
                        <td><a href="スイングトレード_20250909_062808.html" target="_blank"><i class="fas fa-external-link-alt"></i> 開く</a></td>
                    </tr>

                    <tr>
                        <td>2025-09-09 06:08</td>
                        <td><span class="strategy-badge strategy-long">中長期投資</span></td>
                        <td>中長期投資_20250909_060828.html</td>
                        <td><a href="中長期投資_20250909_060828.html" target="_blank"><i class="fas fa-external-link-alt"></i> 開く</a></td>
                    </tr>

                    <tr>
                        <td>2025-09-09 06:07</td>
                        <td><span class="strategy-badge strategy-swing">スイングトレード</span></td>
                        <td>スイングトレード_20250909_060722.html</td>
                        <td><a href="スイングトレード_20250909_060722.html" target="_blank"><i class="fas fa-external-link-alt"></i> 開く</a></td>
                    </tr>

                    <tr>
                        <td>2025-09-09 04:28</td>
                        <td><span class="strategy-badge strategy-long">中長期投資</span></td>
                        <td>中長期投資_20250909_042853.html</td>
                        <td><a href="中長期投資_20250909_042853.html" target="_blank"><i class="fas fa-external-link-alt"></i> 開く</a></td>
                    </tr>

                    <tr>
                        <td>2025-09-09 04:28</td>
                        <td><span class="strategy-badge strategy-swing">スイングトレード</span></td>
                        <td>スイングトレード_20250909_042852.html</td>
                        <td><a href="スイングトレード_20250909_042852.html" target="_blank"><i class="fas fa-external-link-alt"></i> 開く</a></td>
                    </tr>

                    <tr>
                        <td>2025-09-09 04:07</td>
                        <td><span class="strategy-badge strategy-long">中長期投資</span></td>
                        <td>中長期投資_20250909_040745.html</td>
                        <td><a href="中長期投資_20250909_040745.html" target="_blank"><i class="fas fa-external-link-alt"></i> 開く</a></td>
                    </tr>

                    <tr>
                        <td>2025-09-09 04:07</td>
                        <td><span class="strategy-badge strategy-swing">スイングトレード</span></td>
                        <td>スイングトレード_20250909_040744.html</td>
                        <td><a href="スイングトレード_20250909_040744.html" target="_blank"><i class="fas fa-external-link-alt"></i> 開く</a></td>
                    </tr>

                    <tr>
                        <td>2025-09-08 06:36</td>
                        <td><span class="strategy-badge strategy-long">中長期投資</span></td>
                        <td>中長期投資_20250908_063656.html</td>
                        <td><a href="中長期投資_20250908_063656.html" target="_blank"><i class="fas fa-external-link-alt"></i> 開く</a></td>
                    </tr>

                    <tr>
                        <td>2025-09-08 06:36</td>
                        <td><span class="strategy-badge strategy-swing">スイングトレード</span></td>
                        <td>スイングトレード_20250908_063655.html</td>
                        <td><a href="スイングトレード_20250908_063655.html" target="_blank"><i class="fas fa-external-link-alt"></i> 開く</a></td>
                    </tr>

                    <tr>
                        <td>2025-09-07 06:37</td>
                        <td><span class="strategy-badge strategy-long">中長期投資</span></td>
                        <td>中長期投資_20250907_063756.html</td>
                        <td><a href="中長期投資_20250907_063756.html" target="_blank"><i class="fas fa-external-link-alt"></i> 開く</a></td>
                    </tr>

                    <tr>
                        <td>2025-09-07 06:37</td>
                        <td><span class="strategy-badge strategy-swing">スイングトレード</span></td>
                        <td>スイングトレード_20250907_063755.html</td>
                        <td><a href="スイングトレード_20250907_063755.html" target="_blank"><i class="fas fa-external-link-alt"></i> 開く</a></td>
                    </tr>

                    <tr>
                        <td>2025-09-06 15:51</td>
                        <td><span class="strategy-badge strategy-swing">スイングトレード</span></td>
                        <td>スイングトレード_20250906_155142.html</td>
                        <td><a href="スイングトレード_20250906_155142.html" target="_blank"><i class="fas fa-external-link-alt"></i> 開く</a></td>
                    </tr>

                    <tr>
                        <td>2025-09-06 07:59</td>
                        <td><span class="strategy-badge strategy-long">中長期投資</span></td>
                        <td>中長期投資_20250906_075951.html</td>
                        <td><a href="中長期投資_20250906_075951.html" target="_blank"><i class="fas fa-external-link-alt"></i> 開く</a></td>
                    </tr>

                    <tr>
                        <td>2025-09-06 07:59</td>
                        <td><span class="strategy-badge strategy-swing">スイングトレード</span></td>
                        <td>スイングトレード_20250906_075950.html</td>
                        <td><a href="スイングトレード_20250906_075950.html" target="_blank"><i class="fas fa-external-link-alt"></i> 開く</a></td>
                    </tr>

                    <tr>
                        <td>2025-09-06 07:04</td>
                        <td><span class="strategy-badge strategy-long">中長期投資</span></td>
                        <td>中長期投資_20250906_070429.html</td>
                        <td><a href="中長期投資_20250906_070429.html" target="_blank"><i class="fas fa-external-link-alt"></i> 開く</a></td>
                    </tr>

                    <tr>
                        <td>2025-09-06 07:04</td>
                        <td><span class="strategy-badge strategy-swing">スイングトレード</span></td>
                        <td>スイングトレード_20250906_070428.html</td>
                        <td><a href="スイングトレード_20250906_070428.html" target="_blank"><i class="fas fa-external-link-alt"></i> 開く</a></td>
                    </tr>

                    <tr>
                        <td>2025-09-06 06:39</td>
                        <td><span class="strategy-badge strategy-long">中長期投資</span></td>
                        <td>中長期投資_20250906_063922.html</td>
                        <td><a href="中長期投資_20250906_063922.html" target="_blank"><i class="fas fa-external-link-alt"></i> 開く</a></td>
                    </tr>

                    <tr>
                        <td>2025-09-06 06:39</td>
                        <td><span class="strategy-badge strategy-swing">スイングトレード</span></td>
                        <td>スイングトレード_20250906_063921.html</td>
                        <td><a href="スイングトレード_20250906_063921.html" target="_blank"><i class="fas fa-external-link-alt"></i> 開く</a></td>
                    </tr>

                    <tr>
                        <td>2025-08-31 21:03</td>
                        <td><span class="strategy-badge strategy-swing">スイングトレード</span></td>
                        <td>スイングトレード_20250831_210336.html</td>
                        <td><a href="スイングトレード_20250831_210336.html" target="_blank"><i class="fas fa-external-link-alt"></i> 開く</a></td>
                    </tr>

                    <tr>
                        <td>2025-08-31 18:24</td>
                        <td><span class="strategy-badge strategy-swing">スイングトレード</span></td>
                        <td>スイングトレード_20250831_182442.html</td>
                        <td><a href="スイングトレード_20250831_182442.html" target="_blank"><i class="fas fa-external-link-alt"></i> 開く</a></td>
                    </tr>

                    <tr>
                        <td>2025-08-31 18:13</td>
                        <td><span class="strategy-badge strategy-swing">スイングトレード</span></td>
                        <td>スイングトレード_20250831_181318.html</td>
                        <td><a href="スイングトレード_20250831_181318.html" target="_blank"><i class="fas fa-external-link-alt"></i> 開く</a></td>
                    </tr>

                    <tr>
                        <td>2025-08-31 17:49</td>
                        <td><span class="strategy-badge strategy-swing">スイングトレード</span></td>
                        <td>スイングトレード_20250831_174903.html</td>
                        <td><a href="スイングトレード_20250831_174903.html" target="_blank"><i class="fas fa-external-link-alt"></i> 開く</a></td>
                    </tr>

                    <tr>
                        <td>2025-08-30 16:56</td>
                        <td><span class="strategy-badge strategy-swing">スイングトレード</span></td>
                        <td>スイングトレード_20250830_165651.html</td>
                        <td><a href="スイングトレード_20250830_165651.html" target="_blank"><i class="fas fa-external-link-alt"></i> 開く</a></td>
                    </tr>

                    <tr>
                        <td>2025-08-30 16:56</td>
                        <td><span class="strategy-badge strategy-long">中長期投資</span></td>
                        <td>中長期投資_20250830_165651.html</td>
                        <td><a href="中長期投資_20250830_165651.html" target="_blank"><i class="fas fa-external-link-alt"></i> 開く</a></td>
                    </tr>

                    <tr>
                        <td>2025-08-30 16:53</td>
                        <td><span class="strategy-badge strategy-swing">スイングトレード</span></td>
                        <td>スイングトレード_20250830_165328.html</td>
                        <td><a href="スイングトレード_20250830_165328.html" target="_blank"><i class="fas fa-external-link-alt"></i> 開く</a></td>
                    </tr>

                    <tr>
                        <td>2025-08-30 16:53</td>
                        <td><span class="strategy-badge strategy-long">中長期投資</span></td>
                        <td>中長期投資_20250830_165328.html</td>
                        <td><a href="中長期投資_20250830_165328.html" target="_blank"><i class="fas fa-external-link-alt"></i> 開く</a></td>
                    </tr>

                    <tr>
                        <td>2025-08-30 16:41</td>
                        <td><span class="strategy-badge strategy-swing">スイングトレード</span></td>
                        <td>スイングトレード_20250830_164158.html</td>
                        <td><a href="スイングトレード_20250830_164158.html" target="_blank"><i class="fas fa-external-link-alt"></i> 開く</a></td>
                    </tr>

                    <tr>
                        <td>2025-08-30 16:41</td>
                        <td><span class="strategy-badge strategy-long">中長期投資</span></td>
                        <td>中長期投資_20250830_164158.html</td>
                        <td><a href="中長期投資_20250830_164158.html" target="_blank"><i class="fas fa-external-link-alt"></i> 開く</a></td>
                    </tr>

                    <tr>
                        <td>2025-08-30 15:49</td>
                        <td><span class="strategy-badge strategy-swing">スイングトレード</span></td>
                        <td>スイングトレード_20250830_154913.html</td>
                        <td><a href="スイングトレード_20250830_154913.html" target="_blank"><i class="fas fa-external-link-alt"></i> 開く</a></td>
                    </tr>

                    <tr>
                        <td>2025-08-30 15:49</td>
                        <td><span class="strategy-badge strategy-long">中長期投資</span></td>
                        <td>中長期投資_20250830_154913.html</td>
                        <td><a href="中長期投資_20250830_154913.html" target="_blank"><i class="fas fa-external-link-alt"></i> 開く</a></td>
                    </tr>

                    <tr>
                        <td>2025-08-30 15:47</td>
                        <td><span class="strategy-badge strategy-swing">スイングトレード</span></td>
                        <td>スイングトレード_20250830_154714.html</td>
                        <td><a href="スイングトレード_20250830_154714.html" target="_blank"><i class="fas fa-external-link-alt"></i> 開く</a></td>
                    </tr>

                    <tr>
                        <td>2025-08-30 15:47</td>
                        <td><span class="strategy-badge strategy-long">中長期投資</span></td>
                        <td>中長期投資_20250830_154714.html</td>
                        <td><a href="中長期投資_20250830_154714.html" target="_blank"><i class="fas fa-external-link-alt"></i> 開く</a></td>
                    </tr>

                    <tr>
                        <td>2025-08-27 18:00</td>
                        <td><span class="strategy-badge strategy-swing">スイングトレード</span></td>
                        <td>スイングトレード_20250827_180020.html</td>
                        <td><a href="スイングトレード_20250827_180020.html" target="_blank"><i class="fas fa-external-link-alt"></i> 開く</a></td>
                    </tr>

                    <tr>
                        <td>2025-08-27 18:00</td>
                        <td><span class="strategy-badge strategy-long">中長期投資</span></td>
                        <td>中長期投資_20250827_180020.html</td>
                        <td><a href="中長期投資_20250827_180020.html" target="_blank"><i class="fas fa-external-link-alt"></i> 開く</a></td>
                    </tr>

                    <tr>
                        <td>2025-08-27 17:58</td>
                        <td><span class="strategy-badge strategy-swing">スイングトレード</span></td>
                        <td>スイングトレード_20250827_175805.html</td>
                        <td><a href="スイングトレード_20250827_175805.html" target="_blank"><i class="fas fa-external-link-alt"></i> 開く</a></td>
                    </tr>

                    <tr>
                        <td>2025-08-27 17:44</td>
                        <td><span class="strategy-badge strategy-summary">その他</span></td>
                        <td>テスト戦略_20250827_174436.html</td>
                        <td><a href="テスト戦略_20250827_174436.html" target="_blank"><i class="fas fa-external-link-alt"></i> 開く</a></td>
                    </tr>

                </tbody>
            </table>

        </div>
        
        <div class="footer">
            <p>🚀 自動株式バックテストシステム | 
            <a href="results/"><i class="fas fa-folder"></i> 結果ディレクトリ</a> | 
            <a href="cache/"><i class="fas fa-database"></i> キャッシュ</a></p>
        </div>
    </div>
</body>
</html><|MERGE_RESOLUTION|>--- conflicted
+++ resolved
@@ -258,11 +258,7 @@
         <div class="header">
             <h1>🚀 自動株式バックテスト</h1>
             <p>最新のバックテスト結果と過去30日間のレポート履歴</p>
-<<<<<<< HEAD
-            <div class="timestamp">最終更新: 2025-09-10 12:06:12</div>
-=======
             <div class="timestamp">最終更新: 2025-09-10 06:36:31</div>
->>>>>>> f3c5f082
         </div>
         
         <div class="latest-reports">
@@ -272,13 +268,8 @@
                 <div class="report-card">
                     <div class="report-icon">📈</div>
                     <div class="report-title">スイングトレード</div>
-<<<<<<< HEAD
-                    <div class="report-date">2025-09-10 12:03</div>
-                    <a href="スイングトレード_20250910_120355.html" class="report-link" target="_blank">
-=======
                     <div class="report-date">2025-09-10 06:35</div>
                     <a href="スイングトレード_20250910_063524.html" class="report-link" target="_blank">
->>>>>>> f3c5f082
                         <i class="fas fa-external-link-alt"></i> レポートを開く
                     </a>
                 </div>
@@ -286,13 +277,8 @@
                 <div class="report-card">
                     <div class="report-icon">📊</div>
                     <div class="report-title">中長期投資</div>
-<<<<<<< HEAD
-                    <div class="report-date">2025-09-10 12:06</div>
-                    <a href="中長期投資_20250910_120610.html" class="report-link" target="_blank">
-=======
                     <div class="report-date">2025-09-10 06:36</div>
                     <a href="中長期投資_20250910_063628.html" class="report-link" target="_blank">
->>>>>>> f3c5f082
                         <i class="fas fa-external-link-alt"></i> レポートを開く
                     </a>
                 </div>
@@ -315,54 +301,6 @@
                 <tbody>
 
                     <tr>
-<<<<<<< HEAD
-                        <td>2025-09-10 12:06</td>
-                        <td><span class="strategy-badge strategy-long">中長期投資</span></td>
-                        <td>中長期投資_20250910_120610.html</td>
-                        <td><a href="中長期投資_20250910_120610.html" target="_blank"><i class="fas fa-external-link-alt"></i> 開く</a></td>
-                    </tr>
-
-                    <tr>
-                        <td>2025-09-10 12:03</td>
-                        <td><span class="strategy-badge strategy-swing">スイングトレード</span></td>
-                        <td>スイングトレード_20250910_120355.html</td>
-                        <td><a href="スイングトレード_20250910_120355.html" target="_blank"><i class="fas fa-external-link-alt"></i> 開く</a></td>
-                    </tr>
-
-                    <tr>
-                        <td>2025-09-09 18:07</td>
-                        <td><span class="strategy-badge strategy-long">中長期投資</span></td>
-                        <td>中長期投資_20250909_180717.html</td>
-                        <td><a href="中長期投資_20250909_180717.html" target="_blank"><i class="fas fa-external-link-alt"></i> 開く</a></td>
-                    </tr>
-
-                    <tr>
-                        <td>2025-09-09 18:05</td>
-                        <td><span class="strategy-badge strategy-swing">スイングトレード</span></td>
-                        <td>スイングトレード_20250909_180517.html</td>
-                        <td><a href="スイングトレード_20250909_180517.html" target="_blank"><i class="fas fa-external-link-alt"></i> 開く</a></td>
-                    </tr>
-
-                    <tr>
-                        <td>2025-09-09 17:17</td>
-                        <td><span class="strategy-badge strategy-long">中長期投資</span></td>
-                        <td>中長期投資_20250909_171715.html</td>
-                        <td><a href="中長期投資_20250909_171715.html" target="_blank"><i class="fas fa-external-link-alt"></i> 開く</a></td>
-                    </tr>
-
-                    <tr>
-                        <td>2025-09-09 17:14</td>
-                        <td><span class="strategy-badge strategy-swing">スイングトレード</span></td>
-                        <td>スイングトレード_20250909_171456.html</td>
-                        <td><a href="スイングトレード_20250909_171456.html" target="_blank"><i class="fas fa-external-link-alt"></i> 開く</a></td>
-                    </tr>
-
-                    <tr>
-                        <td>2025-09-09 16:10</td>
-                        <td><span class="strategy-badge strategy-swing">スイングトレード</span></td>
-                        <td>スイングトレード_20250909_161032.html</td>
-                        <td><a href="スイングトレード_20250909_161032.html" target="_blank"><i class="fas fa-external-link-alt"></i> 開く</a></td>
-=======
                         <td>2025-09-10 06:36</td>
                         <td><span class="strategy-badge strategy-long">中長期投資</span></td>
                         <td>中長期投資_20250910_063628.html</td>
@@ -374,7 +312,6 @@
                         <td><span class="strategy-badge strategy-swing">スイングトレード</span></td>
                         <td>スイングトレード_20250910_063524.html</td>
                         <td><a href="スイングトレード_20250910_063524.html" target="_blank"><i class="fas fa-external-link-alt"></i> 開く</a></td>
->>>>>>> f3c5f082
                     </tr>
 
                     <tr>
@@ -568,16 +505,23 @@
 
                     <tr>
                         <td>2025-08-30 16:53</td>
+                        <td><span class="strategy-badge strategy-long">中長期投資</span></td>
+                        <td>中長期投資_20250830_165328.html</td>
+                        <td><a href="中長期投資_20250830_165328.html" target="_blank"><i class="fas fa-external-link-alt"></i> 開く</a></td>
+                    </tr>
+
+                    <tr>
+                        <td>2025-08-30 16:53</td>
                         <td><span class="strategy-badge strategy-swing">スイングトレード</span></td>
                         <td>スイングトレード_20250830_165328.html</td>
                         <td><a href="スイングトレード_20250830_165328.html" target="_blank"><i class="fas fa-external-link-alt"></i> 開く</a></td>
                     </tr>
 
                     <tr>
-                        <td>2025-08-30 16:53</td>
-                        <td><span class="strategy-badge strategy-long">中長期投資</span></td>
-                        <td>中長期投資_20250830_165328.html</td>
-                        <td><a href="中長期投資_20250830_165328.html" target="_blank"><i class="fas fa-external-link-alt"></i> 開く</a></td>
+                        <td>2025-08-30 16:41</td>
+                        <td><span class="strategy-badge strategy-long">中長期投資</span></td>
+                        <td>中長期投資_20250830_164158.html</td>
+                        <td><a href="中長期投資_20250830_164158.html" target="_blank"><i class="fas fa-external-link-alt"></i> 開く</a></td>
                     </tr>
 
                     <tr>
@@ -588,13 +532,6 @@
                     </tr>
 
                     <tr>
-                        <td>2025-08-30 16:41</td>
-                        <td><span class="strategy-badge strategy-long">中長期投資</span></td>
-                        <td>中長期投資_20250830_164158.html</td>
-                        <td><a href="中長期投資_20250830_164158.html" target="_blank"><i class="fas fa-external-link-alt"></i> 開く</a></td>
-                    </tr>
-
-                    <tr>
                         <td>2025-08-30 15:49</td>
                         <td><span class="strategy-badge strategy-swing">スイングトレード</span></td>
                         <td>スイングトレード_20250830_154913.html</td>
@@ -610,16 +547,23 @@
 
                     <tr>
                         <td>2025-08-30 15:47</td>
+                        <td><span class="strategy-badge strategy-long">中長期投資</span></td>
+                        <td>中長期投資_20250830_154714.html</td>
+                        <td><a href="中長期投資_20250830_154714.html" target="_blank"><i class="fas fa-external-link-alt"></i> 開く</a></td>
+                    </tr>
+
+                    <tr>
+                        <td>2025-08-30 15:47</td>
                         <td><span class="strategy-badge strategy-swing">スイングトレード</span></td>
                         <td>スイングトレード_20250830_154714.html</td>
                         <td><a href="スイングトレード_20250830_154714.html" target="_blank"><i class="fas fa-external-link-alt"></i> 開く</a></td>
                     </tr>
 
                     <tr>
-                        <td>2025-08-30 15:47</td>
-                        <td><span class="strategy-badge strategy-long">中長期投資</span></td>
-                        <td>中長期投資_20250830_154714.html</td>
-                        <td><a href="中長期投資_20250830_154714.html" target="_blank"><i class="fas fa-external-link-alt"></i> 開く</a></td>
+                        <td>2025-08-27 18:00</td>
+                        <td><span class="strategy-badge strategy-long">中長期投資</span></td>
+                        <td>中長期投資_20250827_180020.html</td>
+                        <td><a href="中長期投資_20250827_180020.html" target="_blank"><i class="fas fa-external-link-alt"></i> 開く</a></td>
                     </tr>
 
                     <tr>
@@ -627,13 +571,6 @@
                         <td><span class="strategy-badge strategy-swing">スイングトレード</span></td>
                         <td>スイングトレード_20250827_180020.html</td>
                         <td><a href="スイングトレード_20250827_180020.html" target="_blank"><i class="fas fa-external-link-alt"></i> 開く</a></td>
-                    </tr>
-
-                    <tr>
-                        <td>2025-08-27 18:00</td>
-                        <td><span class="strategy-badge strategy-long">中長期投資</span></td>
-                        <td>中長期投資_20250827_180020.html</td>
-                        <td><a href="中長期投資_20250827_180020.html" target="_blank"><i class="fas fa-external-link-alt"></i> 開く</a></td>
                     </tr>
 
                     <tr>
